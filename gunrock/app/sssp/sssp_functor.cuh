// ----------------------------------------------------------------
// Gunrock -- Fast and Efficient GPU Graph Library
// ----------------------------------------------------------------
// This source code is distributed under the terms of LICENSE.TXT
// in the root directory of this source distribution.
// ----------------------------------------------------------------

/**
 * @file
 * sssp_functor.cuh
 *
 * @brief Device functions for SSSP problem.
 */

#pragma once
#include <gunrock/app/problem_base.cuh>
#include <gunrock/app/sssp/sssp_problem.cuh>
#include <stdio.h>

namespace gunrock { 
namespace app {
namespace sssp {

<<<<<<< HEAD
 template <typename VertexId>
    static __device__ bool to_track(VertexId node)
    {   
        const int num_to_track = 0;
        const VertexId node_to_track[] = {0,1,2};
        for (int i=0; i<num_to_track; i++)
            if (node == node_to_track[i]) return true;
        return false;
    }  
=======
// TODO: 1) no atomics when in-degree is 1
// 2) if out-degree is 0 (1 in undirected graph), no enqueue and relaxation
// 3) first iteration no relaxation
>>>>>>> dc7a660e

/**
 * @brief Structure contains device functions in SSSP graph traverse.
 *
 * @tparam VertexId            Type of signed integer to use as vertex id (e.g., uint32)
 * @tparam SizeT               Type of unsigned integer to use for array indexing. (e.g., uint32)
 * @tparam ProblemData         Problem data type which contains data slice for SSSP problem
 *
 */
template<typename VertexId, typename SizeT, typename Value, typename ProblemData>
struct SSSPFunctor
{
    typedef typename ProblemData::DataSlice DataSlice;

    /**
     * @brief Forward Edge Mapping condition function. Check if the destination node
     * has been claimed as someone else's child.
     *
     * @param[in] s_id Vertex Id of the edge source node
     * @param[in] d_id Vertex Id of the edge destination node
     * @param[in] problem Data slice object
     * @param[in] e_id output edge id
     * @param[in] e_id_in input edge id
     *
     * \return Whether to load the apply function for the edge and include the destination node in the next frontier.
     */
    static __device__ __forceinline__ bool CondEdge(VertexId s_id, VertexId d_id, DataSlice *problem, VertexId e_id = 0, VertexId e_id_in = 0)
    {
        Value label, weight;

        util::io::ModifiedLoad<ProblemData::COLUMN_READ_MODIFIER>::Ld(
                        label, problem->labels + s_id);
        util::io::ModifiedLoad<ProblemData::COLUMN_READ_MODIFIER>::Ld(
                        weight, problem->weights + e_id);
        Value new_weight = weight + label;
        
        // Check if the destination node has been claimed as someone's child
        Value old_weight = atomicMin(problem->labels + d_id, new_weight);
        //if (to_track(s_id) || to_track(d_id))
        //    printf("lable[%d] : %d t-> %d + %d @ %d = %d \t", d_id, old_weight, weight, label, s_id, new_weight);
        return (new_weight < old_weight);
    }

    /**
     * @brief Forward Edge Mapping apply function. Now we know the source node
     * has succeeded in claiming child, so it is safe to set label to its child
     * node (destination node).
     *
     * @param[in] s_id Vertex Id of the edge source node
     * @param[in] d_id Vertex Id of the edge destination node
     * @param[in] problem Data slice object
     * @param[in] e_id output edge id
     * @param[in] e_id_in input edge id
     *
     */
    static __device__ __forceinline__ void ApplyEdge(VertexId s_id, VertexId d_id, DataSlice *problem, VertexId e_id = 0, VertexId e_id_in = 0)
    { 
        if (ProblemData::MARK_PATHS)
            util::io::ModifiedStore<ProblemData::QUEUE_WRITE_MODIFIER>::St(
                    s_id, problem->preds + d_id); 
    }

    /**
     * @brief Vertex mapping condition function. Check if the Vertex Id is valid (not equal to -1).
     *
     * @param[in] node Vertex Id
     * @param[in] problem Data slice object
     * @param[in] v auxiliary value
     *
     * \return Whether to load the apply function for the node and include it in the outgoing vertex frontier.
     */
<<<<<<< HEAD
    static __device__ __forceinline__ bool CondFilter(VertexId node, DataSlice *problem, Value v = 0)
=======
    static __device__ __forceinline__ bool CondFilter(VertexId node, DataSlice *problem, unsigned int v =0, SizeT nid=0)
>>>>>>> dc7a660e
    {
        if (node == -1) return false;
        return (atomicCAS(problem->sssp_marker + node, 0, 1) == 0);
        //return (node != -1);
    }

    /**
     * @brief Vertex mapping apply function. Doing nothing for SSSP problem.
     *
     * @param[in] node Vertex Id
     * @param[in] problem Data slice object
     * @param[in] v auxiliary value
     *
     */
<<<<<<< HEAD
    static __device__ __forceinline__ void ApplyFilter(VertexId node, DataSlice *problem, Value v = 0)
=======
    static __device__ __forceinline__ void ApplyFilter(VertexId node, DataSlice *problem, unsigned int v = 0, SizeT nid=0)
>>>>>>> dc7a660e
    {
        // Doing nothing here
    }
};

template<typename VertexId, typename SizeT, typename Value, typename ProblemData>
struct PQFunctor
{
    typedef typename ProblemData::DataSlice DataSlice;

    /**
     * @brief Forward Edge Mapping condition function. Check if the destination node
     * has been claimed as someone else's child.
     *
     * @param[in] s_id Vertex Id of the edge source node
     * @param[in] d_id Vertex Id of the edge destination node
     * @param[in] problem Data slice object
     *
     * \return Whether to load the apply function for the edge and include the destination node in the next frontier.
     */
    static __device__ __forceinline__ Value ComputePriorityScore(VertexId node_id, DataSlice *problem)
    {
        Value weight;
        util::io::ModifiedLoad<ProblemData::COLUMN_READ_MODIFIER>::Ld(
                        weight, problem->labels + node_id);
        float delta;
        util::io::ModifiedLoad<ProblemData::COLUMN_READ_MODIFIER>::Ld(
                        delta, problem->delta);
        return (delta == 0) ? weight : weight/delta;
    }
};
 

} // sssp
} // app
} // gunrock

// Leave this at the end of the file
// Local Variables:
// mode:c++
// c-file-style: "NVIDIA"
// End:<|MERGE_RESOLUTION|>--- conflicted
+++ resolved
@@ -21,7 +21,6 @@
 namespace app {
 namespace sssp {
 
-<<<<<<< HEAD
  template <typename VertexId>
     static __device__ bool to_track(VertexId node)
     {   
@@ -30,12 +29,11 @@
         for (int i=0; i<num_to_track; i++)
             if (node == node_to_track[i]) return true;
         return false;
-    }  
-=======
+    } 
+ 
 // TODO: 1) no atomics when in-degree is 1
 // 2) if out-degree is 0 (1 in undirected graph), no enqueue and relaxation
 // 3) first iteration no relaxation
->>>>>>> dc7a660e
 
 /**
  * @brief Structure contains device functions in SSSP graph traverse.
@@ -107,11 +105,7 @@
      *
      * \return Whether to load the apply function for the node and include it in the outgoing vertex frontier.
      */
-<<<<<<< HEAD
-    static __device__ __forceinline__ bool CondFilter(VertexId node, DataSlice *problem, Value v = 0)
-=======
-    static __device__ __forceinline__ bool CondFilter(VertexId node, DataSlice *problem, unsigned int v =0, SizeT nid=0)
->>>>>>> dc7a660e
+    static __device__ __forceinline__ bool CondFilter(VertexId node, DataSlice *problem, VertexId v =0, SizeT nid=0)
     {
         if (node == -1) return false;
         return (atomicCAS(problem->sssp_marker + node, 0, 1) == 0);
@@ -126,11 +120,7 @@
      * @param[in] v auxiliary value
      *
      */
-<<<<<<< HEAD
-    static __device__ __forceinline__ void ApplyFilter(VertexId node, DataSlice *problem, Value v = 0)
-=======
-    static __device__ __forceinline__ void ApplyFilter(VertexId node, DataSlice *problem, unsigned int v = 0, SizeT nid=0)
->>>>>>> dc7a660e
+    static __device__ __forceinline__ void ApplyFilter(VertexId node, DataSlice *problem, VertexId v = 0, SizeT nid=0)
     {
         // Doing nothing here
     }

--- conflicted
+++ resolved
@@ -63,23 +63,15 @@
 /******************************************************************************
  * Housekeeping Routines
  ******************************************************************************/
-<<<<<<< HEAD
- void Usage()
- {
- printf("\ntest_sssp <graph type> <graph type args> [--device=<device_index>] "
-        "[--undirected] [--instrumented] [--src=<source index>] [--quick]\n"
-        "[--v] [mark-pred] [--queue-sizing=<scale factor>] "
-        "[--in-sizing=<in/out queue scale factor>] [--disable-size-check] "
-        "[--grid-size=<grid size>] [partition_method=random / biasrandom / clustered / metis]\n"
-=======
 void Usage()
 {
     printf(
         " test_sssp <graph type> <graph type args> [--device=<device_index>]\n"
         " [--undirected] [--instrumented] [--src=<source index>] [--quick=<0|1>]\n"
         " [--mark-pred] [--queue-sizing=<scale factor>] [--traversal-mode=<0|1>]\n"
+        " [--in-sizing=<in/out queue scale factor>] [--disable-size-check]\n"
+        " [--grid-size=<grid size>] [partition_method=<random|biasrandom|clustered|metis>]\n"
         " [--v] [--iteration-num=<num>]\n"
->>>>>>> dc7a660e
         "\n"
         "Graph types and args:\n"
         "  market [<file>]\n"
@@ -139,7 +131,6 @@
     Statistic duty;
 
     Stats() : name(NULL), rate(), search_depth(), redundant_work(), duty() {}
-<<<<<<< HEAD
     Stats(const char *name) : name(name), rate(), search_depth(), redundant_work(), duty() {}
 };
 
@@ -167,10 +158,6 @@
         args.GetCmdLineArgument("delta-factor"    , delta_factor    );
         args.GetCmdLineArgument("queue-sizing1", max_queue_sizing1);
     }   
-=======
-    Stats(const char *name) :
-        name(name), rate(), search_depth(), redundant_work(), duty() {}
->>>>>>> dc7a660e
 };
 
 /**
@@ -207,15 +194,8 @@
     // Compute nodes and edges visited
     SizeT edges_visited = 0;
     SizeT nodes_visited = 0;
-<<<<<<< HEAD
     for (VertexId i = 0; i < graph.nodes; ++i) {
         if (h_labels[i] < util::MaxValue<VertexId>()) {
-=======
-    for (VertexId i = 0; i < graph.nodes; ++i)
-    {
-        if (h_labels[i] < UINT_MAX)
-        {
->>>>>>> dc7a660e
             ++nodes_visited;
             edges_visited += graph.row_offsets[i+1] - graph.row_offsets[i];
         }
@@ -246,15 +226,15 @@
             printf(", search_depth: %lld", (long long) search_depth);
         printf("\n src: %lld, nodes_visited: %lld, edges_visited: %lld",
                (long long) src, (long long) nodes_visited, (long long) edges_visited);
-        if (avg_duty != 0 && g_verbose)
+        if (avg_duty != 0)
         {
             printf("\n avg CTA duty: %.2f%%", avg_duty * 100);
         }
-        if (total_queued > 0 && g_verbose)
+        if (total_queued > 0)
         {
             printf(", total queued: %lld", total_queued);
         }
-        if (redundant_work > 0 && g_verbose)
+        if (redundant_work > 0)
         {
             printf(", redundant work: %.2f%%", redundant_work);
         }
@@ -266,21 +246,6 @@
  * SSSP Testing Routines
  *****************************************************************************/
 
-<<<<<<< HEAD
- /**
-  * @brief A simple CPU-based reference SSSP ranking implementation.
-  *
-  * @tparam VertexId
-  * @tparam Value
-  * @tparam SizeT
-  * @tparam MARK_PREDECESSORS
-  *
-  * @param[in] graph Reference to the CSR graph we process on
-  * @param[in] node_values Host-side vector to store CPU computed labels for each node
-  * @param[in] node_preds Host-side vector to store CPU computed predecessors for each node
-  * @param[in] src Source node where SSSP starts
-  */
-=======
 /**
  * @brief A simple CPU-based reference SSSP ranking implementation.
  *
@@ -294,7 +259,6 @@
  * @param[in] node_preds Host-side vector to store CPU computed predecessors for each node
  * @param[in] src Source node where SSSP starts
  */
->>>>>>> dc7a660e
 template<
     typename VertexId,
     typename Value,
@@ -431,20 +395,7 @@
     bool DEBUG,
     bool SIZE_CHECK,
     bool MARK_PREDECESSORS>
-<<<<<<< HEAD
 void RunTests(Test_Parameter *parameter)
-=======
-void RunTests(
-    const Csr<VertexId, Value, SizeT> &graph,
-    VertexId src,
-    int max_grid_size,
-    float queue_sizing,
-    int num_gpus,
-    int delta_factor,
-    int iterations,
-    int traversal_mode,
-    CudaContext& context)
->>>>>>> dc7a660e
 {
     typedef SSSPProblem<
         VertexId,
@@ -452,7 +403,6 @@
         Value,
         MARK_PREDECESSORS> Problem;
 
-<<<<<<< HEAD
     typedef SSSPEnactor<
         Problem,
         INSTRUMENT,
@@ -476,6 +426,7 @@
     bool          g_stream_from_host    = parameter -> g_stream_from_host;
     int           delta_factor          = parameter -> delta_factor;
     int           iterations            = parameter -> iterations;
+    int           traversal_mode        = parameter -> traversal_mode;
     size_t       *org_size              = new size_t[num_gpus];
     // Allocate host-side label array (for both reference and gpu-computed results)
     Value        *reference_labels      = new Value[graph->nodes];
@@ -510,44 +461,13 @@
         max_in_sizing,
         partition_factor,
         partition_seed), "Problem SSSP Initialization Failed", __FILE__, __LINE__);
-    util::GRError(enactor->Init (context, problem, max_grid_size), "SSSP Enactor init failed", __FILE__, __LINE__);
-=======
-    // Allocate host-side label array (for both reference and gpu-computed results)
-    unsigned int    *reference_labels       = (unsigned int*)malloc(sizeof(unsigned int) * graph.nodes);
-    unsigned int    *h_labels               = (unsigned int*)malloc(sizeof(unsigned int) * graph.nodes);
-    unsigned int    *reference_check_label  = (g_quick) ? NULL : reference_labels;
-    unsigned int    *reference_preds        = NULL;
-    VertexId        *h_preds                = NULL;
-    unsigned int    *reference_check_pred   = NULL;
-
-    if (MARK_PREDECESSORS)
-    {
-        reference_preds =
-            (unsigned int*)malloc(sizeof(unsigned int) * graph.nodes);
-        h_preds         = (VertexId*)malloc(sizeof(VertexId) * graph.nodes);
-        reference_check_pred  = (g_quick) ? NULL : reference_preds;
-    }
-
-    // Allocate SSSP enactor map
-    SSSPEnactor<INSTRUMENT> sssp_enactor(g_verbose);
-
-    // Allocate problem on GPU
-    Problem *csr_problem = new Problem;
-    util::GRError(csr_problem->Init(
-                      g_stream_from_host,
-                      graph,
-                      num_gpus,
-                      delta_factor),
-                  "Problem SSSP Initialization Failed", __FILE__, __LINE__);
-
->>>>>>> dc7a660e
+    util::GRError(enactor->Init (context, problem, max_grid_size, traversal_mode), "SSSP Enactor init failed", __FILE__, __LINE__);
     //
     // Compute reference CPU SSSP solution for source-distance
     //
     if (reference_check_label != NULL)
     {
-<<<<<<< HEAD
-        printf("compute ref value\n");
+        printf("Computing reference value ...\n");
         SimpleReferenceSssp<VertexId, Value, SizeT, MARK_PREDECESSORS>(
                 *graph,
                 reference_check_label,
@@ -572,7 +492,7 @@
 
         printf("__________________________\n");fflush(stdout);
         cpu_timer.Start();
-        util::GRError(enactor->Enact(src), "SSSP Problem Enact Failed", __FILE__, __LINE__);
+        util::GRError(enactor->Enact(src, traversal_mode), "SSSP Problem Enact Failed", __FILE__, __LINE__);
         cpu_timer.Stop();
         printf("--------------------------\n");fflush(stdout);
         elapsed += cpu_timer.ElapsedMillis();
@@ -587,25 +507,28 @@
     for (SizeT i=0; i<graph->nodes;i++)
     if (reference_check_label[i]==-1) reference_check_label[i]=util::MaxValue<Value>();
 
+    // Display Solution
+    printf("\nFirst 40 labels of the GPU result.\n"); 
+    DisplaySolution(h_labels, graph->nodes);
+ 
     // Verify the result
     if (reference_check_label != NULL) {
         printf("Label Validity: ");
         int error_num = CompareResults(h_labels, reference_check_label, graph->nodes, true);
         if (error_num > 0)
             printf("%d errors occurred.\n", error_num);
+        printf("\nFirst 40 labels of the reference CPU result.\n"); 
+        DisplaySolution(reference_check_label, graph->nodes);
     }
     
-    // Display Solution
-    printf("\nFirst 40 labels of the GPU result.\n"); 
-    DisplaySolution(h_labels, graph->nodes);
-    printf("\nFirst 40 labels of the reference CPU result.\n"); 
-    DisplaySolution(reference_check_label, graph->nodes);
-
     if (MARK_PREDECESSORS) {
         printf("\nFirst 40 preds of the GPU result.\n"); 
         DisplaySolution(h_preds, graph->nodes);
-        printf("\nFirst 40 preds of the reference CPU result (could be different because the paths are not unique).\n"); 
-        DisplaySolution(reference_check_pred, graph->nodes);
+        if (reference_check_label != NULL) 
+        {
+            printf("\nFirst 40 preds of the reference CPU result (could be different because the paths are not unique).\n"); 
+            DisplaySolution(reference_check_pred, graph->nodes);
+        }
     }
 
     DisplayStats(
@@ -729,101 +652,6 @@
     else RunTests_debug
         <VertexId, Value, SizeT,
         false> (parameter);
-=======
-        printf("Computing reference value ...\n");
-        SimpleReferenceSssp<VertexId, Value, SizeT, MARK_PREDECESSORS>(
-            graph,
-            reference_check_label,
-            reference_check_pred,
-            src);
-        printf("\n");
-    }
-
-    Stats *stats = new Stats("GPU SSSP");
-
-    long long           total_queued = 0;
-    VertexId            search_depth = 0;
-    double              avg_duty = 0.0;
-
-    // Perform SSSP
-    GpuTimer gpu_timer;
-
-    float elapsed = 0.0f;
-
-    for (int iter = 0; iter < iterations; ++iter)
-    {
-        util::GRError(
-            csr_problem->Reset(
-                src, sssp_enactor.GetFrontierType(), queue_sizing),
-            "SSSP Problem Data Reset Failed", __FILE__, __LINE__);
-        gpu_timer.Start();
-        util::GRError(
-            sssp_enactor.template Enact<Problem>(
-                context, csr_problem, src, queue_sizing,
-                traversal_mode, max_grid_size),
-            "SSSP Problem Enact Failed", __FILE__, __LINE__);
-        gpu_timer.Stop();
-
-        elapsed += gpu_timer.ElapsedMillis();
-    }
-    elapsed /= iterations;
-
-
-    sssp_enactor.GetStatistics(total_queued, search_depth, avg_duty);
-
-    // Copy out results
-    util::GRError(
-        csr_problem->Extract(h_labels, h_preds),
-        "SSSP Problem Data Extraction Failed", __FILE__, __LINE__);
-
-    // Display Solution
-    printf("\nFirst 40 labels of the GPU result.\n");
-    DisplaySolution(h_labels, graph.nodes);
-
-    // Verify the result
-    if (reference_check_label != NULL)
-    {
-        printf("Label Validity: ");
-        CompareResults(h_labels, reference_check_label, graph.nodes, true);
-
-        printf("\nFirst 40 labels of the reference CPU result.\n");
-        DisplaySolution(reference_check_label, graph.nodes);
-    }
-
-    if (MARK_PREDECESSORS)
-    {
-        printf("\nFirst 40 preds of the GPU result.\n");
-        DisplaySolution(h_preds, graph.nodes);
-
-        if (reference_check_label != NULL)
-        {
-            printf("\nFirst 40 preds of the reference CPU result"
-                   " (could be different because the paths are not unique).\n");
-            DisplaySolution(reference_check_pred, graph.nodes);
-        }
-    }
-
-    DisplayStats(
-        *stats,
-        src,
-        h_labels,
-        graph,
-        elapsed,
-        search_depth,
-        total_queued,
-        avg_duty);
-
-
-    // Cleanup
-    delete stats;
-    if (csr_problem) delete csr_problem;
-    if (reference_labels) free(reference_labels);
-    if (h_labels) free(h_labels);
-    if (reference_preds) free(reference_preds);
-    if (h_preds) free(h_preds);
-
-    cudaDeviceSynchronize();
->>>>>>> dc7a660e
 }
 
 /**
@@ -849,7 +677,6 @@
     int                         *gpu_idx,
     cudaStream_t                *streams)
 {
-<<<<<<< HEAD
     string src_str = "";
     Test_Parameter *parameter = new Test_Parameter;
     
@@ -866,124 +693,30 @@
     } else if (src_str.compare("randomize") == 0) {
         parameter->src = graphio::RandomNode(graph->nodes);
     } else if (src_str.compare("largestdegree") == 0) {
-        int temp;
-        parameter->src = graph->GetNodeWithHighestDegree(temp);
+        int max_degree;
+        parameter->src = graph->GetNodeWithHighestDegree(max_degree);
+        printf("Using highest degree (%d) vertex: %d\n", max_degree, parameter->src);
     } else {
         args.GetCmdLineArgument("src", parameter->src);
-=======
-    VertexId    src              = -1;  // Use whatever the specified graph-type's default is
-    std::string src_str;
-    bool        instrumented     = 0;   // Whether or not to collect instrumentation from kernels
-    int         max_grid_size    = 0;   // Maximum grid size (0: leave it up to the enactor)
-    int         num_gpus         = 1;   // Number of GPUs for multi-gpu enactor to use
-    float       max_queue_sizing = 1.0; // Max queue sizing factor
-    bool        mark_pred        = 0;   // Mark predecessor
-    int         iterations       = 1;   // Number of runs for testing
-    int         delta_factor     = 16;  // Delta factor for priority queue
-    int         traversal_mode   = -1;  // traversal mode: 0 for LB, 1 for TWC
-    g_quick                      = false;   // Whether or not to skip ref validation
-
-    // source vertex to start
-    args.GetCmdLineArgument("src", src_str);
-    if (src_str.empty())
-    {
-        src = 0;
-    }
-    else if (src_str.compare("randomize") == 0)
-    {
-        src = graphio::RandomNode(graph.nodes);
-    }
-    else if (src_str.compare("largestdegree") == 0)
-    {
-        int max_degree;
-        src = graph.GetNodeWithHighestDegree(max_degree);
-        printf("Using highest degree (%d) vertex: %d\n", max_degree, src);
-    }
-    else
-    {
-        args.GetCmdLineArgument("src", src);
     }
 
     // traversal mode
-    args.GetCmdLineArgument("traversal-mode", traversal_mode);
-    if (traversal_mode == -1)
-    {
-        traversal_mode = graph.GetAverageDegree() > 8 ? 0 : 1;
-    }
-
-    instrumented = args.CheckCmdLineFlag("instrumented");
-    mark_pred = args.CheckCmdLineFlag("mark-pred");
-    g_verbose = args.CheckCmdLineFlag("v");
-    g_quick   = args.CheckCmdLineFlag("quick");
-
-    args.GetCmdLineArgument("iteration-num", iterations);
-    args.GetCmdLineArgument("queue-sizing", max_queue_sizing);
-    args.GetCmdLineArgument("delta-factor", delta_factor);
-
-    // printf("Display neighbor list of src:\n");
-    // graph.DisplayNeighborList(src);
-
-    if (mark_pred) {
-        if (instrumented) {
-            RunTests<VertexId, Value, SizeT, true, true>(
-                graph,
-                src,
-                max_grid_size,
-                max_queue_sizing,
-                num_gpus,
-                delta_factor,
-                iterations,
-                traversal_mode,
-                context);
-        } else {
-            RunTests<VertexId, Value, SizeT, false, true>(
-                graph,
-                src,
-                max_grid_size,
-                max_queue_sizing,
-                num_gpus,
-                delta_factor,
-                iterations,
-                traversal_mode,
-                context);
-        }
-    } else {
-        if (instrumented) {
-            RunTests<VertexId, Value, SizeT, true, false>(
-                graph,
-                src,
-                max_grid_size,
-                max_queue_sizing,
-                num_gpus,
-                delta_factor,
-                iterations,
-                traversal_mode,
-                context);
-        } else {
-            RunTests<VertexId, Value, SizeT, false, false>(
-                graph,
-                src,
-                max_grid_size,
-                max_queue_sizing,
-                num_gpus,
-                delta_factor,
-                iterations,
-                traversal_mode,
-                context);
-        }
->>>>>>> dc7a660e
-    }
+    args.GetCmdLineArgument("traversal-mode", parameter->traversal_mode);
+    if (parameter->traversal_mode == -1)
+    {
+        parameter->traversal_mode = graph->GetAverageDegree() > 8 ? 0 : 1;
+    }
+
     printf("src = %lld\n", parameter->src);
 
     RunTests_instrumented<VertexId, Value, SizeT>(parameter);
 }
 
 /******************************************************************************
-<<<<<<< HEAD
 * Main
 ******************************************************************************/
 
-int cpp_main( int argc, char** argv)
+int main( int argc, char** argv)
 {
     CommandLineArgs args(argc, argv);
     int          num_gpus = 0;
@@ -1166,82 +899,5 @@
     // Run tests
     RunTests(&csr, args, num_gpus, context, gpu_idx, streams);
 
-=======
- * Main
- ******************************************************************************/
-int main( int argc, char** argv)
-{
-    CommandLineArgs args(argc, argv);
-
-    if ((argc < 2) || (args.CheckCmdLineFlag("help")))
-    {
-        Usage();
-        return 1;
-    }
-
-    //DeviceInit(args);
-    //cudaSetDeviceFlags(cudaDeviceMapHost);
-    int dev = 0;
-    args.GetCmdLineArgument("device", dev);
-    ContextPtr context = mgpu::CreateCudaDevice(dev);
-
-    //srand(0); // Presently deterministic
-    //srand(time(NULL));
-
-    // Parse graph-contruction params
-    g_undirected = args.CheckCmdLineFlag("undirected");
-    std::string graph_type = argv[1];
-    int flags = args.ParsedArgc();
-    int graph_args = argc - flags - 1;
-
-    if (graph_args < 1) {
-        Usage();
-        return 1;
-    }
-
-    //
-    // Construct graph and perform search(es)
-    //
-
-    if (graph_type == "market") {
-
-        // Matrix-market coordinate-formatted graph file
-
-        typedef int VertexId;                   // Use as the node identifier
-        typedef unsigned int Value;             // Use as the value type
-        typedef int SizeT;                      // Use as the graph size type
-        Csr<VertexId, Value, SizeT> csr(false); // default for stream_from_host
-
-        if (graph_args < 1) { Usage(); return 1; }
-        char *market_filename = (graph_args == 2) ? argv[2] : NULL;
-        if (graphio::BuildMarketGraph<true>(
-                market_filename,
-                csr,
-                g_undirected,
-                false) != 0) // no inverse graph
-        {
-            return 1;
-        }
-
-        csr.PrintHistogram();
-        //csr.DisplayGraph(true); //print graph with edge_value
-        //csr.GetAverageEdgeValue();
-        //csr.GetAverageDegree();
-        //int max_degree;
-        //csr.GetNodeWithHighestDegree(max_degree);
-        //printf("Max degree: %d\n", max_degree);
-
-        // Run tests
-        RunTests(csr, args, *context);
-
-    } else {
-
-        // Unknown graph type
-        fprintf(stderr, "Unspecified graph type\n");
-        return 1;
-
-    }
-
->>>>>>> dc7a660e
     return 0;
 }